# ChainFud

<<<<<<< HEAD
![banner](https://cdn.discordapp.com/attachments/1253767031325724773/1324842650167283762/u6899755367_httpss.mj.runGATen0Nikh4_create_me_an_evil_anime__453575fa-bade-4665-9689-faff8ba372ac_1.png?ex=67799f5e&is=67784dde&hm=288011790472de58d5812b34b5bbc1e599eb3eba1266ed69c7e91b5c4ceb10f8&)

A Rust-based AI agent implementation featuring [SolanaTracker API](https://www.solanatracker.io/) integration and [rig](https://github.com/0xPlaygrounds/rig) for AI functionality, powering an autonomous social media presence on X.

> 🤖 Follow our AI agent: [@ChainFud](https://x.com/ChainFud)

## Quick Start

1. Create a new profile in `./characters`
2. Set API keys in `.env` (see [Installation](#installation))
3. Run a specific character:

   ```powershell
   # PowerShell
   $env:CHARACTER_NAME="fud"; cargo run

   # Command Prompt
   set CHARACTER_NAME=fud; cargo run
   ```

## Features

### Dynamic Personality Engine

- Creates consistent interactions through structured personality profiles
- Adapts writing style and topics based on configurable preferences
- Generates unique responses that align with the character's traits

### Automated Social Engagement

- Posts original content based on interests and context
- Responds thoughtfully to interactions and mentions
- Maintains natural conversation flows with intelligent filtering
- Introduces random timing delays to mirror human behavior
- Uploads engaging images to enhance posts
- Intelligently pairs visual content with text for maximum impact

**Example tweet media:**  
<img src="https://i.ibb.co/FxqJB0v/crash-chart-472.png" alt="crash" width="200"/>

### Contextual Memory

- Records and learns from past interactions
- Builds relationships with other users over time
- Leverages conversation history for relevant responses

### Technical Foundation

- Full Twitter API v2 integration with built-in rate limiting
- Modular architecture separating core logic from platform specifics
- Extensible design for adding new traits and platform integrations
- Efficient Rust implementation prioritizing performance and reliability
=======

## TLDR;
AI Agent framework with multi-profile support; 
- Create a new profile in ./characters
- Set API keys in .env (see Installation step #2 below)
- Run a specific character by typing:
  -- Powershell: `$env:CHARACTER_NAME="fud"; cargo run`
  -- Command prompt: `set CHARACTER_NAME=fud; cargo run`

## FudAI
![banner](https://i.ibb.co/fMJfKZB/testsubject125-by-terojako-dieqlzj-pre.jpg)  
  
A Rust-based AI agent implementation featuring [SolanaTracker API](https://www.solanatracker.io/) integration and [rig](https://github.com/0xPlaygrounds/rig) for AI functionality, powering an autonomous social media presence on X.

Follow our AI agent: [@FudAIAgent](https://x.com/FudAIAgent)

# Social Media AI Agent

A Rust-based autonomous social media agent that engages authentically across platforms through consistent personality traits and natural interaction patterns. Built using the rig framework for AI capabilities.

## Capabilities

The agent maintains engaging social media presences through:

**Dynamic Personality Engine**
- Creates consistent interactions through structured personality profiles
- Adapts writing style and topics based on configurable preferences
- Generates unique responses that align with the character's traits

**Automated Social Engagement** 
- Posts original content based on interests and context
- Responds thoughtfully to interactions and mentions
- Maintains natural conversation flows with intelligent filtering
- Introduces random timing delays to mirror human behavior
- Uploads engaging images to enhance posts
- Intelligently pairs visual content with text for maximum impact

**Example tweet media:**  
<img src="https://i.ibb.co/FxqJB0v/crash-chart-472.png" alt="crash" width="200"/>  


**Contextual Memory**
- Records and learns from past interactions
- Builds relationships with other users over time
- Leverages conversation history for relevant responses

**Technical Foundation**
- Full Twitter API v2 integration with built-in rate limiting
- Modular architecture separating core logic from platform specifics
- Extensible design for adding new traits and platform integrations
- Efficient Rust implementation prioritizing performance and reliability

Built for developers looking to create authentic, automated social media presences that engage meaningfully while maintaining consistent personalities.
>>>>>>> 200af991

## Prerequisites

- Rust (latest stable version)  
- API Keys:  
  - Anthropic Claude API access  
  - Twitter API v2 credentials (OAuth 1.0a)  
  - SolanaTracker API  

## Installation

<<<<<<< HEAD
1. Clone the repository:

   ```bash
   git clone https://github.com/invntiv/FudAIAgent
   cd FudAIAgent
   ```

2. Create a `.env` file with required credentials:

   ```env
   ANTHROPIC_API_KEY=your_api_key
   TWITTER_CONSUMER_KEY=your_key
   TWITTER_CONSUMER_SECRET=your_secret
   TWITTER_ACCESS_TOKEN=your_token
   TWITTER_ACCESS_TOKEN_SECRET=your_token_secret
   CHARACTER_NAME=your_character_name
   SOLANA_TRACKER_API_KEY=your_solanatracker_api_key
   ```

3. Configure your character:
   - Create a new directory: `characters/{CHARACTER_NAME}/`
   - Add character definition in `character.json`
=======
1. Clone the repository:  
   `git clone https://github.com/invntiv/FudAIAgent`  
   `cd FudAIAgent`    

2. Create a `.env` file with required credentials:  
   ANTHROPIC_API_KEY=your_api_key  
   TWITTER_CONSUMER_KEY=your_key  
   TWITTER_CONSUMER_SECRET=your_secret  
   TWITTER_ACCESS_TOKEN=your_token  
   TWITTER_ACCESS_TOKEN_SECRET=your_token_secret  
   CHARACTER_NAME=your_character_name  
   SOLANA_TRACKER_API_KEY=your_solanatracker_api_key   

4. Configure your character:
   - Create a new directory: `characters/{CHARACTER_NAME}/`  
   - Add character definition in `character.json`  
>>>>>>> 200af991

## Character Configuration

Characters are defined using a structured JSON format:

<<<<<<< HEAD
```json
{
  "instructions": {
    "base": "Base character instructions",
    "suffix": "Additional instructions"
  },
  "adjectives": ["trait1", "trait2"],
  "bio": {
    "headline": "Character headline",
    "key_traits": ["trait1", "trait2"]
  },
  "lore": ["background1", "background2"],
  "styles": ["style1", "style2"],
  "topics": ["topic1", "topic2"],
  "post_style_examples": ["example1", "example2"]
}
```

## Project Structure

```
FudAIAgent/
├── src/
│   ├── core/           # Core agent functionality
│   ├── characteristics/# Character trait implementations
│   ├── providers/      # External service integrations
│   └── memory/         # Persistence layer
├── characters/         # Character definitions
└── tests/             # Test suite
```
=======
{\
"instructions": {\
"base": "Base character instructions",\
"suffix": "Additional instructions"\
},\
"adjectives": ["trait1", "trait2"],\
"bio": {\
"headline": "Character headline",\
"key_traits": ["trait1", "trait2"]\
},\
"lore": ["background1", "background2"],\
"styles": ["style1", "style2"],\
"topics": ["topic1", "topic2"],\
"post_style_examples": ["example1", "example2"]\
}

## Usage

Run the agent:
`$env:CHARACTER_NAME="{character name}"; cargo run`

## Project Structure

FudAIAgent/\
├── src/\
│ ├── core/ # Core agent functionality\
│ ├── characteristics/ # Character trait implementations\
│ ├── providers/ # External service integrations\
│ └── memory/ # Persistence layer\
├── characters/ # Character definitions\
└── tests/ # Test suite\
>>>>>>> 200af991

## Dependencies

- [rig](https://github.com/0xPlaygrounds/rig) - AI agent framework
- `twitter-v2` - Twitter API client
- `tokio` - Async runtime
- `serde` - Serialization/deserialization
- `anyhow` - Error handling

## Acknowledgments

- [rig](https://github.com/0xPlaygrounds/rig) team for the AI agent framework
- Contributors and maintainers

## Support

For questions and support, please open an issue in the GitHub repository.
<|MERGE_RESOLUTION|>--- conflicted
+++ resolved
@@ -1,248 +1,243 @@
-# ChainFud
-
-<<<<<<< HEAD
-![banner](https://cdn.discordapp.com/attachments/1253767031325724773/1324842650167283762/u6899755367_httpss.mj.runGATen0Nikh4_create_me_an_evil_anime__453575fa-bade-4665-9689-faff8ba372ac_1.png?ex=67799f5e&is=67784dde&hm=288011790472de58d5812b34b5bbc1e599eb3eba1266ed69c7e91b5c4ceb10f8&)
-
-A Rust-based AI agent implementation featuring [SolanaTracker API](https://www.solanatracker.io/) integration and [rig](https://github.com/0xPlaygrounds/rig) for AI functionality, powering an autonomous social media presence on X.
-
-> 🤖 Follow our AI agent: [@ChainFud](https://x.com/ChainFud)
-
-## Quick Start
-
-1. Create a new profile in `./characters`
-2. Set API keys in `.env` (see [Installation](#installation))
-3. Run a specific character:
-
-   ```powershell
-   # PowerShell
-   $env:CHARACTER_NAME="fud"; cargo run
-
-   # Command Prompt
-   set CHARACTER_NAME=fud; cargo run
-   ```
-
-## Features
-
-### Dynamic Personality Engine
-
-- Creates consistent interactions through structured personality profiles
-- Adapts writing style and topics based on configurable preferences
-- Generates unique responses that align with the character's traits
-
-### Automated Social Engagement
-
-- Posts original content based on interests and context
-- Responds thoughtfully to interactions and mentions
-- Maintains natural conversation flows with intelligent filtering
-- Introduces random timing delays to mirror human behavior
-- Uploads engaging images to enhance posts
-- Intelligently pairs visual content with text for maximum impact
-
-**Example tweet media:**  
-<img src="https://i.ibb.co/FxqJB0v/crash-chart-472.png" alt="crash" width="200"/>
-
-### Contextual Memory
-
-- Records and learns from past interactions
-- Builds relationships with other users over time
-- Leverages conversation history for relevant responses
-
-### Technical Foundation
-
-- Full Twitter API v2 integration with built-in rate limiting
-- Modular architecture separating core logic from platform specifics
-- Extensible design for adding new traits and platform integrations
-- Efficient Rust implementation prioritizing performance and reliability
-=======
-
-## TLDR;
-AI Agent framework with multi-profile support; 
-- Create a new profile in ./characters
-- Set API keys in .env (see Installation step #2 below)
-- Run a specific character by typing:
-  -- Powershell: `$env:CHARACTER_NAME="fud"; cargo run`
-  -- Command prompt: `set CHARACTER_NAME=fud; cargo run`
-
-## FudAI
-![banner](https://i.ibb.co/fMJfKZB/testsubject125-by-terojako-dieqlzj-pre.jpg)  
-  
-A Rust-based AI agent implementation featuring [SolanaTracker API](https://www.solanatracker.io/) integration and [rig](https://github.com/0xPlaygrounds/rig) for AI functionality, powering an autonomous social media presence on X.
-
-Follow our AI agent: [@FudAIAgent](https://x.com/FudAIAgent)
-
-# Social Media AI Agent
-
-A Rust-based autonomous social media agent that engages authentically across platforms through consistent personality traits and natural interaction patterns. Built using the rig framework for AI capabilities.
-
-## Capabilities
-
-The agent maintains engaging social media presences through:
-
-**Dynamic Personality Engine**
-- Creates consistent interactions through structured personality profiles
-- Adapts writing style and topics based on configurable preferences
-- Generates unique responses that align with the character's traits
-
-**Automated Social Engagement** 
-- Posts original content based on interests and context
-- Responds thoughtfully to interactions and mentions
-- Maintains natural conversation flows with intelligent filtering
-- Introduces random timing delays to mirror human behavior
-- Uploads engaging images to enhance posts
-- Intelligently pairs visual content with text for maximum impact
-
-**Example tweet media:**  
-<img src="https://i.ibb.co/FxqJB0v/crash-chart-472.png" alt="crash" width="200"/>  
-
-
-**Contextual Memory**
-- Records and learns from past interactions
-- Builds relationships with other users over time
-- Leverages conversation history for relevant responses
-
-**Technical Foundation**
-- Full Twitter API v2 integration with built-in rate limiting
-- Modular architecture separating core logic from platform specifics
-- Extensible design for adding new traits and platform integrations
-- Efficient Rust implementation prioritizing performance and reliability
-
-Built for developers looking to create authentic, automated social media presences that engage meaningfully while maintaining consistent personalities.
->>>>>>> 200af991
-
-## Prerequisites
-
-- Rust (latest stable version)  
-- API Keys:  
-  - Anthropic Claude API access  
-  - Twitter API v2 credentials (OAuth 1.0a)  
-  - SolanaTracker API  
-
-## Installation
-
-<<<<<<< HEAD
-1. Clone the repository:
-
-   ```bash
-   git clone https://github.com/invntiv/FudAIAgent
-   cd FudAIAgent
-   ```
-
-2. Create a `.env` file with required credentials:
-
-   ```env
-   ANTHROPIC_API_KEY=your_api_key
-   TWITTER_CONSUMER_KEY=your_key
-   TWITTER_CONSUMER_SECRET=your_secret
-   TWITTER_ACCESS_TOKEN=your_token
-   TWITTER_ACCESS_TOKEN_SECRET=your_token_secret
-   CHARACTER_NAME=your_character_name
-   SOLANA_TRACKER_API_KEY=your_solanatracker_api_key
-   ```
-
-3. Configure your character:
-   - Create a new directory: `characters/{CHARACTER_NAME}/`
-   - Add character definition in `character.json`
-=======
-1. Clone the repository:  
-   `git clone https://github.com/invntiv/FudAIAgent`  
-   `cd FudAIAgent`    
-
-2. Create a `.env` file with required credentials:  
-   ANTHROPIC_API_KEY=your_api_key  
-   TWITTER_CONSUMER_KEY=your_key  
-   TWITTER_CONSUMER_SECRET=your_secret  
-   TWITTER_ACCESS_TOKEN=your_token  
-   TWITTER_ACCESS_TOKEN_SECRET=your_token_secret  
-   CHARACTER_NAME=your_character_name  
-   SOLANA_TRACKER_API_KEY=your_solanatracker_api_key   
-
-4. Configure your character:
-   - Create a new directory: `characters/{CHARACTER_NAME}/`  
-   - Add character definition in `character.json`  
->>>>>>> 200af991
-
-## Character Configuration
-
-Characters are defined using a structured JSON format:
-
-<<<<<<< HEAD
-```json
-{
-  "instructions": {
-    "base": "Base character instructions",
-    "suffix": "Additional instructions"
-  },
-  "adjectives": ["trait1", "trait2"],
-  "bio": {
-    "headline": "Character headline",
-    "key_traits": ["trait1", "trait2"]
-  },
-  "lore": ["background1", "background2"],
-  "styles": ["style1", "style2"],
-  "topics": ["topic1", "topic2"],
-  "post_style_examples": ["example1", "example2"]
-}
-```
-
-## Project Structure
-
-```
-FudAIAgent/
-├── src/
-│   ├── core/           # Core agent functionality
-│   ├── characteristics/# Character trait implementations
-│   ├── providers/      # External service integrations
-│   └── memory/         # Persistence layer
-├── characters/         # Character definitions
-└── tests/             # Test suite
-```
-=======
-{\
-"instructions": {\
-"base": "Base character instructions",\
-"suffix": "Additional instructions"\
-},\
-"adjectives": ["trait1", "trait2"],\
-"bio": {\
-"headline": "Character headline",\
-"key_traits": ["trait1", "trait2"]\
-},\
-"lore": ["background1", "background2"],\
-"styles": ["style1", "style2"],\
-"topics": ["topic1", "topic2"],\
-"post_style_examples": ["example1", "example2"]\
-}
-
-## Usage
-
-Run the agent:
-`$env:CHARACTER_NAME="{character name}"; cargo run`
-
-## Project Structure
-
-FudAIAgent/\
-├── src/\
-│ ├── core/ # Core agent functionality\
-│ ├── characteristics/ # Character trait implementations\
-│ ├── providers/ # External service integrations\
-│ └── memory/ # Persistence layer\
-├── characters/ # Character definitions\
-└── tests/ # Test suite\
->>>>>>> 200af991
-
-## Dependencies
-
-- [rig](https://github.com/0xPlaygrounds/rig) - AI agent framework
-- `twitter-v2` - Twitter API client
-- `tokio` - Async runtime
-- `serde` - Serialization/deserialization
-- `anyhow` - Error handling
-
-## Acknowledgments
-
-- [rig](https://github.com/0xPlaygrounds/rig) team for the AI agent framework
-- Contributors and maintainers
-
-## Support
-
-For questions and support, please open an issue in the GitHub repository.
+# ChainFud
+
+![banner](https://cdn.discordapp.com/attachments/1253767031325724773/1324842650167283762/u6899755367_httpss.mj.runGATen0Nikh4_create_me_an_evil_anime__453575fa-bade-4665-9689-faff8ba372ac_1.png?ex=67799f5e&is=67784dde&hm=288011790472de58d5812b34b5bbc1e599eb3eba1266ed69c7e91b5c4ceb10f8&)
+
+A Rust-based AI agent implementation featuring [SolanaTracker API](https://www.solanatracker.io/) integration and [rig](https://github.com/0xPlaygrounds/rig) for AI functionality, powering an autonomous social media presence on X.
+
+## TLDR;
+
+AI Agent framework with multi-profile support;
+
+- Create a new profile in ./characters
+- Set API keys in .env (see Installation step #2 below)
+- Run a specific character by typing:
+  -- Powershell: `$env:CHARACTER_NAME="fud"; cargo run`
+  -- Command prompt: `set CHARACTER_NAME=fud; cargo run`
+
+## FudAI
+
+![banner](https://i.ibb.co/fMJfKZB/testsubject125-by-terojako-dieqlzj-pre.jpg)
+
+A Rust-based AI agent implementation featuring [SolanaTracker API](https://www.solanatracker.io/) integration and [rig](https://github.com/0xPlaygrounds/rig) for AI functionality, powering an autonomous social media presence on X.
+
+Follow our AI agent: [@FudAIAgent](https://x.com/FudAIAgent)
+
+> 🤖 Follow our AI agent: [@ChainFud](https://x.com/ChainFud)
+
+## Quick Start
+
+1. Create a new profile in `./characters`
+2. Set API keys in `.env` (see [Installation](#installation))
+3. Run a specific character:
+
+   ```powershell
+   # PowerShell
+   $env:CHARACTER_NAME="fud"; cargo run
+
+   # Command Prompt
+   set CHARACTER_NAME=fud; cargo run
+   ```
+
+## Features
+
+### Dynamic Personality Engine
+
+- Creates consistent interactions through structured personality profiles
+- Adapts writing style and topics based on configurable preferences
+- Generates unique responses that align with the character's traits
+
+### Automated Social Engagement
+
+- Posts original content based on interests and context
+- Responds thoughtfully to interactions and mentions
+- Maintains natural conversation flows with intelligent filtering
+- Introduces random timing delays to mirror human behavior
+- Uploads engaging images to enhance posts
+- Intelligently pairs visual content with text for maximum impact
+
+**Example tweet media:**  
+<img src="https://i.ibb.co/FxqJB0v/crash-chart-472.png" alt="crash" width="200"/>
+
+### Contextual Memory
+
+- Records and learns from past interactions
+- Builds relationships with other users over time
+- Leverages conversation history for relevant responses
+
+### Technical Foundation
+
+- Full Twitter API v2 integration with built-in rate limiting
+- Modular architecture separating core logic from platform specifics
+- Extensible design for adding new traits and platform integrations
+- Efficient Rust implementation prioritizing performance and reliability
+
+# Social Media AI Agent
+
+A Rust-based autonomous social media agent that engages authentically across platforms through consistent personality traits and natural interaction patterns. Built using the rig framework for AI capabilities.
+
+## Capabilities
+
+The agent maintains engaging social media presences through:
+
+**Dynamic Personality Engine**
+
+- Creates consistent interactions through structured personality profiles
+- Adapts writing style and topics based on configurable preferences
+- Generates unique responses that align with the character's traits
+
+**Automated Social Engagement**
+
+- Posts original content based on interests and context
+- Responds thoughtfully to interactions and mentions
+- Maintains natural conversation flows with intelligent filtering
+- Introduces random timing delays to mirror human behavior
+- Uploads engaging images to enhance posts
+- Intelligently pairs visual content with text for maximum impact
+
+**Example tweet media:**  
+<img src="https://i.ibb.co/FxqJB0v/crash-chart-472.png" alt="crash" width="200"/>
+
+**Contextual Memory**
+
+- Records and learns from past interactions
+- Builds relationships with other users over time
+- Leverages conversation history for relevant responses
+
+**Technical Foundation**
+
+- Full Twitter API v2 integration with built-in rate limiting
+- Modular architecture separating core logic from platform specifics
+- Extensible design for adding new traits and platform integrations
+- Efficient Rust implementation prioritizing performance and reliability
+
+Built for developers looking to create authentic, automated social media presences that engage meaningfully while maintaining consistent personalities.
+
+## Prerequisites
+
+- Rust (latest stable version)
+- API Keys:
+  - Anthropic Claude API access
+  - Twitter API v2 credentials (OAuth 1.0a)
+  - SolanaTracker API
+
+## Installation
+
+1. Clone the repository:
+
+   ```bash
+   git clone https://github.com/invntiv/FudAIAgent
+   cd FudAIAgent
+   ```
+
+1. Clone the repository:  
+   `git clone https://github.com/invntiv/FudAIAgent`  
+   `cd FudAIAgent`
+
+1. Create a `.env` file with required credentials:
+
+   ```env
+   ANTHROPIC_API_KEY=your_api_key
+   TWITTER_CONSUMER_KEY=your_key
+   TWITTER_CONSUMER_SECRET=your_secret
+   TWITTER_ACCESS_TOKEN=your_token
+   TWITTER_ACCESS_TOKEN_SECRET=your_token_secret
+   CHARACTER_NAME=your_character_name
+   SOLANA_TRACKER_API_KEY=your_solanatracker_api_key
+   ```
+
+1. Create a `.env` file with required credentials:  
+   ANTHROPIC_API_KEY=your_api_key  
+   TWITTER_CONSUMER_KEY=your_key  
+   TWITTER_CONSUMER_SECRET=your_secret  
+   TWITTER_ACCESS_TOKEN=your_token  
+   TWITTER_ACCESS_TOKEN_SECRET=your_token_secret  
+   CHARACTER_NAME=your_character_name  
+   SOLANA_TRACKER_API_KEY=your_solanatracker_api_key
+
+1. Configure your character:
+   - Create a new directory: `characters/{CHARACTER_NAME}/`
+   - Add character definition in `character.json`
+1. Configure your character:
+   - Create a new directory: `characters/{CHARACTER_NAME}/`
+   - Add character definition in `character.json`
+
+## Character Configuration
+
+Characters are defined using a structured JSON format:
+
+{\
+"instructions": {\
+"base": "Base character instructions",\
+"suffix": "Additional instructions"\
+},\
+"adjectives": ["trait1", "trait2"],\
+"bio": {\
+"headline": "Character headline",\
+"key_traits": ["trait1", "trait2"]\
+},\
+"lore": ["background1", "background2"],\
+"styles": ["style1", "style2"],\
+"topics": ["topic1", "topic2"],\
+"post_style_examples": ["example1", "example2"]\
+
+```json
+{
+  "instructions": {
+    "base": "Base character instructions",
+    "suffix": "Additional instructions"
+  },
+  "adjectives": ["trait1", "trait2"],
+  "bio": {
+    "headline": "Character headline",
+    "key_traits": ["trait1", "trait2"]
+  },
+  "lore": ["background1", "background2"],
+  "styles": ["style1", "style2"],
+  "topics": ["topic1", "topic2"],
+  "post_style_examples": ["example1", "example2"]
+}
+
+## Usage
+
+Run the agent:
+`$env:CHARACTER_NAME="{character name}"; cargo run`
+```
+
+## Project Structure
+
+FudAIAgent/\
+├── src/\
+│ ├── core/ # Core agent functionality\
+│ ├── characteristics/ # Character trait implementations\
+│ ├── providers/ # External service integrations\
+│ └── memory/ # Persistence layer\
+├── characters/ # Character definitions\
+└── tests/ # Test suite\
+
+```
+FudAIAgent/
+├── src/
+│   ├── core/           # Core agent functionality
+│   ├── characteristics/# Character trait implementations
+│   ├── providers/      # External service integrations
+│   └── memory/         # Persistence layer
+├── characters/         # Character definitions
+└── tests/             # Test suite
+```
+
+## Dependencies
+
+- [rig](https://github.com/0xPlaygrounds/rig) - AI agent framework
+- `twitter-v2` - Twitter API client
+- `tokio` - Async runtime
+- `serde` - Serialization/deserialization
+- `anyhow` - Error handling
+
+## Acknowledgments
+
+- [rig](https://github.com/0xPlaygrounds/rig) team for the AI agent framework
+- Contributors and maintainers
+
+## Support
+
+For questions and support, please open an issue in the GitHub repository.